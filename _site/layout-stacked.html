--- conflicted
+++ resolved
@@ -11,13 +11,8 @@
 
 
 <div class="container-lg py-6 p-responsive text-center">
-<<<<<<< HEAD
   <img src="https://avatars0.githubusercontent.com/u/334891?v=4" class="circle mb-3" style="max-width: 150px;">
-  <h1 class="mb-2">primer</h1>
-=======
-  <img src="https://avatars0.githubusercontent.com/u/11095731?v=4" class="circle mb-3" style="max-width: 150px;">
-  <h1 class="mb-2 lh-condensed">Brandon Rosage</h1>
->>>>>>> 5820f594
+  <h1 class="mb-2 lh-condensed">primer</h1>
   <p class="col-lg-8 mx-auto mb-3 f3 text-gray">
     Hi! I'm Ben. I love two things: bridges and smiling. I'm an aspiring developer who is learning how to use GitHub to build the stuff I wish existed. I'm looking to meet other developers who can help to contribute to the projects I have started.
   </p>
