--- conflicted
+++ resolved
@@ -125,9 +125,9 @@
       activesupport (~> 4.0)
       html-pipeline (~> 2.3)
       jekyll (~> 3.0)
-    jekyll-octicons (8.0.0)
+    jekyll-octicons (8.3.0)
       jekyll (~> 3.1)
-      octicons (= 8.0.0)
+      octicons (= 8.3.0)
     jekyll-optional-front-matter (0.3.0)
       jekyll (~> 3.0)
     jekyll-paginate (1.1.0)
@@ -212,7 +212,7 @@
     multipart-post (2.0.0)
     nokogiri (1.9.1)
       mini_portile2 (~> 2.4.0)
-    octicons (8.0.0)
+    octicons (8.3.0)
       nokogiri (>= 1.6.3.1)
     octokit (4.13.0)
       sawyer (~> 0.8.0, >= 0.5.3)
@@ -250,11 +250,8 @@
 
 DEPENDENCIES
   github-pages
-<<<<<<< HEAD
   jekyll-github-metadata
-=======
   jekyll-octicons
->>>>>>> 9d192eb7
 
 BUNDLED WITH
-   2.0.1+   1.16.1