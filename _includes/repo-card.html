--- conflicted
+++ resolved
@@ -4,22 +4,13 @@
       <h1 class="f4 lh-condensed mb-1">
         <a href="{{ repository.html_url }}">
           {% octicon repo height:20 class:"mr-1 v-align-middle" fill:"#586069" aria-label:repo %}
-<<<<<<< HEAD
-=======
-          <span class="text-normal">{{ repository.owner.login }} /</span>
->>>>>>> 15cf219a
           {{ repository.name }}
         </a>
       </h1>
     </div>
     <div class="text-gray mb-2 ws-normal">{{ repository.description }}</div>
-<<<<<<< HEAD
   </div>
   <div class="d-flex f6">
-=======
-    </div>
-    <div class="d-flex f6">
->>>>>>> 15cf219a
     {% if repository.stargazers_count %}
       <a href="{{ repository.html_url }}/stargazers" class="d-inline-block link-gray mr-4">
         <svg class="octicon octicon-star mr-1" viewBox="0 0 14 16" version="1.1" width="14" height="16" aria-hidden="true"><path fill-rule="evenodd" d="M14 6l-4.9-.64L7 1 4.9 5.36 0 6l3.6 3.26L2.67 14 7 11.67 11.33 14l-.93-4.74L14 6z"></path></svg>{{ repository.stargazers_count }}
